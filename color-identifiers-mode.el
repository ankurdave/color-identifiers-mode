;;; color-identifiers-mode.el --- Color identifiers based on their names

;; Copyright (C) 2014 Ankur Dave

;; Author: Ankur Dave <ankurdave@gmail.com>
;; Url: https://github.com/ankurdave/color-identifiers-mode
;; Created: 24 Jan 2014
;; Version: 1.1
;; Keywords: faces, languages
;; Package-Requires: ((dash "2.5.0") (emacs "24"))

;; This file is not a part of GNU Emacs.

;; This program is free software: you can redistribute it and/or modify
;; it under the terms of the GNU General Public License as published by
;; the Free Software Foundation, either version 3 of the License, or
;; (at your option) any later version.

;; This program is distributed in the hope that it will be useful,
;; but WITHOUT ANY WARRANTY; without even the implied warranty of
;; MERCHANTABILITY or FITNESS FOR A PARTICULAR PURPOSE. See the
;; GNU General Public License for more details.

;; You should have received a copy of the GNU General Public License
;; along with this program. If not, see <http://www.gnu.org/licenses/>.

;;; Commentary:

;; Color Identifiers is a minor mode for Emacs that highlights each source code
;; identifier uniquely based on its name.  It is inspired by a post by Evan
;; Brooks: https://medium.com/p/3a6db2743a1e/

;; Check out the project page, which has screenshots, a demo, and usage
;; instructions: https://github.com/ankurdave/color-identifiers-mode

;;; Code:

(require 'advice)
(require 'color)
(require 'dash)
(require 'python)

(defvar color-identifiers:timer)

;;;###autoload
(define-minor-mode color-identifiers-mode
  "Color the identifiers in the current buffer based on their names."
  :init-value nil
  :lighter " ColorIds"
  (if color-identifiers-mode
      (progn
        (color-identifiers:regenerate-colors)
        (color-identifiers:refresh)
        (add-to-list 'font-lock-extra-managed-props 'color-identifiers:fontified)
        (font-lock-add-keywords nil '((color-identifiers:colorize . default)) t)
        (unless color-identifiers:timer
          (setq color-identifiers:timer
                (run-with-idle-timer 5 t 'color-identifiers:refresh)))
        (ad-activate 'enable-theme))
    (when color-identifiers:timer
      (cancel-timer color-identifiers:timer))
    (setq color-identifiers:timer nil)
    (font-lock-remove-keywords nil '((color-identifiers:colorize . default)))
    (ad-deactivate 'enable-theme))
  (font-lock-fontify-buffer))

;;;###autoload
(define-global-minor-mode global-color-identifiers-mode
  color-identifiers-mode color-identifiers-mode-maybe)

(defadvice enable-theme (after color-identifiers:regen-on-theme-change)
  "Regenerate colors for color-identifiers-mode on theme change."
  (color-identifiers:regenerate-colors))

;;; USER-VISIBLE VARIABLES AND FUNCTIONS =======================================

(defvar color-identifiers:modes-alist nil
  "Alist of major modes and the ways to distinguish identifiers in those modes.
The value of each cons cell provides three constraints for finding identifiers.
A word must match all three constraints to be colored as an identifier.  The
value has the form (IDENTIFIER-CONTEXT-RE IDENTIFIER-RE IDENTIFIER-FACES).

IDENTIFIER-CONTEXT-RE is a regexp matching the text that must precede an
identifier.
IDENTIFIER-RE is a regexp whose first capture group matches identifiers.
IDENTIFIER-FACES is a list of faces with which the major mode decorates
identifiers or a function returning such a list.  If the list includes nil,
unfontified words will be considered.")

(defvar color-identifiers:num-colors 10
  "The number of different colors to generate.")

(defvar color-identifiers:mode-to-scan-fn-alist nil
  "Alist from major modes to their declaration scan functions, for internal use.
Modify this using `color-identifiers:set-declaration-scan-fn'.")

(defun color-identifiers:set-declaration-scan-fn (mode scan-fn)
  "Register SCAN-FN as the declaration scanner for MODE.
SCAN-FN must scan the entire current buffer and return the
identifiers to highlight as a list of strings. See
`color-identifiers:elisp-get-declarations' for an example."
  (let ((entry (assoc mode color-identifiers:mode-to-scan-fn-alist)))
    (if entry
        (setcdr entry scan-fn)
      (add-to-list 'color-identifiers:mode-to-scan-fn-alist
                   (cons mode scan-fn)))))

;;; MAJOR MODE SUPPORT =========================================================

;; Scala
(add-to-list
 'color-identifiers:modes-alist
 `(scala-mode . ("[^.][[:space:]]*"
                 "\\_<\\([[:lower:]]\\([_]??[[:lower:][:upper:]\\$0-9]+\\)*\\(_+[#:<=>@!%&*+/?\\\\^|~-]+\\|_\\)?\\)"
                 (nil scala-font-lock:var-face font-lock-variable-name-face))))

;; C/C++
(defun color-identifiers:cc-mode-get-declarations ()
  "Extract a list of identifiers declared in the current buffer.
For cc-mode support within color-identifiers-mode."
  (let ((result nil))
    ;; Variables that cc-mode highlighted with font-lock-variable-name-face
    (save-excursion
      (goto-char (point-min))
      (catch 'end-of-file
        (while t
          (let ((next-change (next-property-change (point))))
            (if (not next-change)
                (throw 'end-of-file nil)
              (goto-char next-change)
              (when (or (eq (get-text-property (point) 'face) 'font-lock-variable-name-face)
                        ;; If we fontified it in the past, assume it should
                        ;; continue to be fontified. This avoids alternating
                        ;; between fontified and unfontified.
                        (get-text-property (point) 'color-identifiers:fontified))
                (push (substring-no-properties (symbol-name (symbol-at-point))) result)))))))
    (delete-dups result)
    result))

(dolist (maj-mode '(c-mode c++-mode java-mode))
  (color-identifiers:set-declaration-scan-fn
   maj-mode 'color-identifiers:cc-mode-get-declarations)
  (add-to-list
   'color-identifiers:modes-alist
   `(,maj-mode . (""
                  "\\_<\\([a-zA-Z_$]\\(?:\\s_\\|\\sw\\)*\\)"
                  (nil font-lock-variable-name-face)))))

;;; JavaScript
(add-to-list
 'color-identifiers:modes-alist
 `(js-mode . ("[^.][[:space:]]*"
              "\\_<\\([a-zA-Z_$]\\(?:\\s_\\|\\sw\\)*\\)"
              (nil font-lock-variable-name-face))))

(add-to-list
 'color-identifiers:modes-alist
 `(js2-mode . ("[^.][[:space:]]*"
              "\\_<\\([a-zA-Z_$]\\(?:\\s_\\|\\sw\\)*\\)"
              (nil font-lock-variable-name-face js2-function-param))))

<<<<<<< HEAD
(add-to-list
 'color-identifiers:modes-alist
 `(js3-mode . ("[^.][[:space:]]*"
              "\\_<\\([a-zA-Z_$]\\(?:\\s_\\|\\sw\\)*\\)"
              (nil font-lock-variable-name-face js3-function-param-face))))

;; CoffeeScript
;; May need to add the @ to the symbol syntax
;; (add-hook 'coffee-mode-hook (lambda () (modify-syntax-entry ?\@ "_"))) in .emacs
(add-to-list
 'color-identifiers:modes-alist
 `(coffee-mode . ("[^.][[:space:]]*" "\\_<\\([a-zA-Z_$@]\\(?:\\s_\\|\\sw\\)*\\)" (nil font-lock-variable-name-face))))

=======
;; Sgml mode and the like
(dolist (maj-mode '(sgml-mode html-mode jinja2-mode))
(add-to-list
 'color-identifiers:modes-alist
 `(,maj-mode . ("</?!?"
              "\\_</?!?\\([a-zA-Z_$]\\(?:\\s_\\|\\sw\\)*\\)"
              (nil font-lock-function-name-face)))))
>>>>>>> c1e24089
;; Ruby
(add-to-list
 'color-identifiers:modes-alist
 `(ruby-mode . ("[^.][[:space:]]*" "\\_<\\([a-zA-Z_$]\\(?:\\s_\\|\\sw\\)*\\)" (nil))))

;; Python
(defun color-identifiers:python-get-declarations ()
  "Extract a list of identifiers declared in the current buffer.
For Python support within color-identifiers-mode.  Supports
function arguments and variable assignment, but not yet lambda
arguments, loops (for .. in), or for comprehensions."
  (let ((result nil))
    ;; Function arguments
    (save-excursion
      (goto-char (point-min))
      (while (python-nav-forward-defun)
        (let ((arglist (sexp-at-point)))
          (when (and arglist (listp arglist))
            (let* ((first-arg (car arglist))
                   (rest (cdr arglist))
                   (rest-args
                    (-map (lambda (token) (cadr token))
                          (-filter (lambda (token) (and (listp token) (eq (car token) '\,))) rest)))
                   (args-filtered (cons first-arg rest-args))
                   (params (-map (lambda (token)
                                   (car (split-string (symbol-name token) "=")))
                                 args-filtered)))
              (setq result (append params result)))))))
    ;; Variables that python-mode highlighted with font-lock-variable-name-face
    (save-excursion
      (goto-char (point-min))
      (catch 'end-of-file
        (while t
          (let ((next-change (next-property-change (point))))
            (if (not next-change)
                (throw 'end-of-file nil)
              (goto-char next-change)
              (when (or (eq (get-text-property (point) 'face) 'font-lock-variable-name-face)
                        ;; If we fontified it in the past, assume it should
                        ;; continue to be fontified. This avoids alternating
                        ;; between fontified and unfontified.
                        (get-text-property (point) 'color-identifiers:fontified))
                (push (substring-no-properties (symbol-name (symbol-at-point))) result)))))))
    (delete-dups result)
    result))

(color-identifiers:set-declaration-scan-fn
 'python-mode 'color-identifiers:python-get-declarations)

(add-to-list
 'color-identifiers:modes-alist
 `(python-mode . ("[^.][[:space:]]*"
                  "\\_<\\([a-zA-Z_$]\\(?:\\s_\\|\\sw\\)*\\)"
                  (nil font-lock-type-face font-lock-variable-name-face))))

;; Emacs Lisp
(defun color-identifiers:elisp-declarations-in-sexp (sexp)
  "Extract a list of identifiers declared in SEXP.
For Emacs Lisp support within color-identifiers-mode."
  (pcase sexp
    ((or `(let . ,rest) `(let* . ,rest))
     ;; VARLIST of let/let* could be like ((a 1) b c (d "foo")).
     (append (when (listp (car rest))
               (mapcar (lambda (var) (if (symbolp var) var (car var))) (car rest)))
             (color-identifiers:elisp-declarations-in-sexp rest)))
    ((or `(defun ,- ,args . ,rest) `(lambda ,args . ,rest))
     (append (when (listp args) args)
             (color-identifiers:elisp-declarations-in-sexp rest)))
    (`nil nil)
    ((pred consp)
     (let ((cons sexp)
           (result nil))
       (while (consp cons)
         (let ((ids (color-identifiers:elisp-declarations-in-sexp (car cons))))
           (when ids
             (setq result (append ids result))))
         (setq cons (cdr cons)))
       (when cons
         ;; `cons' is non-nil but also non-cons
         (let ((ids (color-identifiers:elisp-declarations-in-sexp cons)))
           (when ids
             (setq result (append ids result)))))
       result))
    (other-object nil)))

(defun color-identifiers:elisp-get-declarations ()
  "Extract a list of identifiers declared in the current buffer.
For Emacs Lisp support within color-identifiers-mode."
  (let ((result nil))
    (save-excursion
      (goto-char (point-min))
      (condition-case nil
          (while t
            (let* ((sexp (read (current-buffer)))
                   (ids (color-identifiers:elisp-declarations-in-sexp sexp))
                   (strs (-filter 'identity
                                  (mapcar (lambda (id)
                                            (when (symbolp id) (symbol-name id)))
                                          ids))))
              (setq result (append strs result))))
        (end-of-file nil)))
    (delete-dups result)
    result))

(color-identifiers:set-declaration-scan-fn
 'emacs-lisp-mode 'color-identifiers:elisp-get-declarations)

(add-to-list
 'color-identifiers:modes-alist
 `(emacs-lisp-mode . (""
                      "\\_<\\(\\(?:\\s_\\|\\sw\\)+\\)"
                      (nil))))

;; Clojure
(defun color-identifiers:clojure-extract-params (binding-forms)
  "Extracts bound identifiers from a sequence of binding-forms by flattening it.
If BINDING-FORMS is actually a binding-form+exprs, extracts the
binding-form first. For Clojure support within color-identifiers-mode.

See http://clojure.org/special_forms#binding-forms for the syntax
of binding-forms.

TODO: Fails (returns incorrect identifiers) on map binding-forms."
  (cond
   ((and (listp binding-forms)
         (vectorp (car binding-forms)))
    (color-identifiers:clojure-extract-params (car binding-forms)))
   ((sequencep binding-forms)
    (apply 'append (mapcar 'color-identifiers:clojure-extract-params binding-forms)))
   (t (list binding-forms))))

(defun color-identifiers:clojure-contains-binding-forms-p (sexp)
  "Returns t if SEXP could be a binding-form or a binding-form+exprs."
  (or (vectorp sexp)
      (and (listp sexp)
           (vectorp (car sexp)))))

(defun color-identifiers:clojure-declarations-in-sexp (sexp)
  "Extract a list of identifiers declared in SEXP.
For Clojure support within color-identifiers-mode. "
  (pcase sexp
    ;; (let [bindings*] exprs*)
    ;; binding => binding-form init-expr
    ((or `(let . ,rest)
         `(loop . ,rest))
     (append (when (sequencep (car rest))
               (let* ((bindings (append (car rest) nil))
                      (even-indices
                       (-filter 'evenp (number-sequence 0 (1- (length bindings)))))
                      (binding-forms (-select-by-indices even-indices bindings)))
                 (color-identifiers:clojure-extract-params binding-forms)))
             (color-identifiers:clojure-declarations-in-sexp rest)))
    ;; (fn name? [binding-form*] exprs*)
    ;; (fn name? ([binding-form*] exprs*)+)
    (`(fn . ,rest)
     (let* ((binding-forms+exprs (if (symbolp (car rest)) (cdr rest) rest))
            (binding-forms (if (vectorp (car binding-forms+exprs))
                               (elt binding-forms+exprs 0)
                             (mapcar 'car binding-forms+exprs)))
            (params (color-identifiers:clojure-extract-params binding-forms)))
       (append params (color-identifiers:clojure-declarations-in-sexp rest))))
    ;; (defn name doc-string? attr-map? [binding-form*] body)
    ;; (defn name doc-string? attr-map? ([binding-form*] body)+)
    ((or `(defn ,- . ,rest)
         `(defn- ,- . ,rest)
         `(defmacro ,- . ,rest))
     (let ((params (-mapcat (lambda (params+body)
                              (when (color-identifiers:clojure-contains-binding-forms-p params+body)
                                (color-identifiers:clojure-extract-params params+body)))
                            rest)))
       (append params (color-identifiers:clojure-declarations-in-sexp rest))))
    (`nil nil)
    ((pred consp)
     (let ((cons sexp)
           (result nil))
       (while (consp cons)
         (let ((ids (color-identifiers:clojure-declarations-in-sexp (car cons))))
           (when ids
             (setq result (append ids result))))
         (setq cons (cdr cons)))
       (when cons
         ;; `cons' is non-nil but also non-cons
         (let ((ids (color-identifiers:clojure-declarations-in-sexp cons)))
           (when ids
             (setq result (append ids result)))))
       result))
    ((pred arrayp)
     (apply 'append (mapcar 'color-identifiers:clojure-declarations-in-sexp sexp)))
    (other-object nil)))

(defun color-identifiers:clojure-get-declarations ()
  "Extract a list of identifiers declared in the current buffer.
For Clojure support within color-identifiers-mode.

TODO: Fails on top-level sexps containing Clojure syntax that is
incompatible with Emacs Lisp syntax, such as reader macros (#)."
  (let ((result nil))
    (save-excursion
      (goto-char (point-min))
      (condition-case nil
          (while t
            (condition-case nil
                (let* ((sexp (read (current-buffer)))
                       (ids (color-identifiers:clojure-declarations-in-sexp sexp))
                       (strs (-filter (lambda (id) (if (member id '("&" ":as")) nil id))
                                      (mapcar (lambda (id)
                                                (when (symbolp id) (symbol-name id)))
                                              ids))))
                  (setq result (append strs result)))
              (invalid-read-syntax nil)))
        (end-of-file nil)))
    (delete-dups result)
    result))

(color-identifiers:set-declaration-scan-fn
 'clojure-mode 'color-identifiers:clojure-get-declarations)

(add-to-list
 'color-identifiers:modes-alist
 `(clojure-mode . (""
                   "\\_<\\(\\(?:\\s_\\|\\sw\\)+\\)"
                   (nil))))


;;; PACKAGE INTERNALS ==========================================================

(defvar color-identifiers:timer nil
  "Timer for running `color-identifiers:refresh'.")

(defvar-local color-identifiers:identifiers nil
  "The set of identifiers in the current buffer, for internal use.")

(defvar color-identifiers:colors nil
  "List of generated hex colors for internal use.")

(defun color-identifiers:get-declaration-scan-fn (mode)
  "See `color-identifiers:set-declaration-scan-fn'."
  (let ((entry (assoc mode color-identifiers:mode-to-scan-fn-alist)))
    (if entry
        (cdr entry)
      nil)))

(defun color-identifiers:regenerate-colors ()
  "Generate perceptually distinct colors with the same luminance in HSL space.
Colors are output to `color-identifiers:colors'."
  (interactive)
  (let* ((luminance (max 0.35 (min 0.8 (color-identifiers:attribute-luminance :foreground))))
         (bgcolor (color-identifiers:attribute-lab :background))
         (candidates '())
         (chosens '())
         (n 8)
         (n-1 (float (1- n))))
    ;; Populate candidates with evenly spaced HSL colors with fixed luminance,
    ;; converted to LAB
    (dotimes (h n)
      (dotimes (s n)
        (add-to-list
         'candidates
         (apply 'color-srgb-to-lab
                (color-hsl-to-rgb (/ h n-1) (/ s n-1) luminance)))))
    (let ((choose-candidate (lambda (candidate)
                              (delq candidate candidates)
                              (push candidate chosens))))
      (while (and candidates (< (length chosens) color-identifiers:num-colors))
        (let* (;; For each remaining candidate, find the distance to the closest chosen
               ;; color
               (min-dists (-map (lambda (candidate)
                                  (cons candidate
                                        (-min (-map (lambda (chosen)
                                                      (color-cie-de2000 candidate chosen))
                                                    (cons bgcolor chosens)))))
                                candidates))
               ;; Take the candidate with the highest min distance
               (best (-max-by (lambda (x y) (> (cdr x) (cdr y))) min-dists)))
          (funcall choose-candidate (car best))))
      (setq color-identifiers:colors
            (-map (lambda (lab)
                    (apply 'color-rgb-to-hex (apply 'color-lab-to-srgb lab)))
                  chosens)))))

(defvar-local color-identifiers:color-index-for-identifier nil
  "Alist of identifier-index pairs for internal use.
The index refers to `color-identifiers:colors'.")

(defvar-local color-identifiers:current-index 0
  "Current color index for new identifiers, for internal use.
The index refers to `color-identifiers:colors'.")

(defun color-identifiers:attribute-luminance (attribute)
  "Find the HSL luminance of the specified ATTRIBUTE on the default face."
  (let ((rgb (color-name-to-rgb (face-attribute 'default attribute))))
    (if rgb
	(nth 2 (apply 'color-rgb-to-hsl rgb))
      0.5)))

(defun color-identifiers:attribute-lab (attribute)
  "Find the LAB color value of the specified ATTRIBUTE on the default face."
  (let ((rgb (color-name-to-rgb (face-attribute 'default attribute))))
    (if rgb
        (apply 'color-srgb-to-lab rgb)
      '(0.0 0.0 0.0))))

(defun color-identifiers:refresh ()
  "Refresh `color-identifiers:color-index-for-identifier' from current buffer."
  (interactive)
  (when color-identifiers-mode
    (if (color-identifiers:get-declaration-scan-fn major-mode)
        (progn
          (setq color-identifiers:identifiers
                (funcall (color-identifiers:get-declaration-scan-fn major-mode)))
          (setq color-identifiers:color-index-for-identifier
                (-map-indexed (lambda (i identifier)
                                (cons identifier (% i color-identifiers:num-colors)))
                              color-identifiers:identifiers)))
      (save-excursion
        (goto-char (point-min))
        (catch 'input-pending
          (let ((i 0)
                (n color-identifiers:num-colors)
                (result nil))
            (color-identifiers:scan-identifiers
             (lambda (start end)
               (let ((identifier (buffer-substring-no-properties start end)))
                 (unless (assoc-string identifier result)
                   (push (cons identifier (% i n)) result)
                   (setq i (1+ i)))))
             (point-max)
             (lambda () (if (input-pending-p) (throw 'input-pending nil) t)))
            (setq color-identifiers:color-index-for-identifier result)))))
    (font-lock-fontify-buffer)))

(defun color-identifiers:color-identifier (identifier)
  "Look up or generate the hex color for IDENTIFIER.
IDENTIFIER is looked up in `color-identifiers:color-index-for-identifier' and
generated if not present there."
  (unless (and (color-identifiers:get-declaration-scan-fn major-mode)
               (not (member identifier color-identifiers:identifiers)))
    (let ((entry (assoc-string identifier color-identifiers:color-index-for-identifier)))
      (if entry
          (nth (cdr entry) color-identifiers:colors)
        ;; If not present, make a temporary color using the rotating index
        (push (cons identifier (% color-identifiers:current-index
                                  (length color-identifiers:colors)))
              color-identifiers:color-index-for-identifier)
        (setq color-identifiers:current-index
              (1+ color-identifiers:current-index))))))

(defun color-identifiers:scan-identifiers (fn limit &optional continue-p)
  "Run FN on all identifiers from point up to LIMIT.
Identifiers are defined by `color-identifiers:modes-alist'.
If supplied, iteration only continues if CONTINUE-P evaluates to true."
  (let ((entry (assoc major-mode color-identifiers:modes-alist)))
    (when entry
      (let ((identifier-context-re (nth 1 entry))
            (identifier-re (nth 2 entry))
            (identifier-faces
             (if (functionp (nth 3 entry))
                 (funcall (nth 3 entry))
               (nth 3 entry))))
        ;; Skip forward to the next identifier that matches all three conditions
        (condition-case nil
            (while (and (< (point) limit)
                        (if continue-p (funcall continue-p) t))
              (if (not (or (memq (get-text-property (point) 'face) identifier-faces)
                           (let ((flface-prop (get-text-property (point) 'font-lock-face)))
                             (and flface-prop (memq flface-prop identifier-faces)))
                           (get-text-property (point) 'color-identifiers:fontified)))
                  (goto-char (next-property-change (point) nil limit))
                (if (not (and (looking-back identifier-context-re)
                              (looking-at identifier-re)))
                    (progn
                      (forward-char)
                      (re-search-forward identifier-re limit)
                      (goto-char (match-beginning 0)))
                  ;; Found an identifier. Run `fn' on it
                  (funcall fn (match-beginning 1) (match-end 1))
                  (goto-char (match-end 1)))))
          (search-failed nil))))))

(defun color-identifiers:colorize (limit)
  (color-identifiers:scan-identifiers
   (lambda (start end)
     (let* ((identifier (buffer-substring-no-properties start end))
            (hex (color-identifiers:color-identifier identifier)))
       (when hex
         (put-text-property start end 'face `(:foreground ,hex))
         (put-text-property start end 'color-identifiers:fontified t))))
   limit))

(defun color-identifiers-mode-maybe ()
  "Enable `color-identifiers-mode' in the current buffer if desired.
When `major-mode' is listed in `color-identifiers:modes-alist', then
`color-identifiers-mode' will be enabled."
  (when (assoc major-mode color-identifiers:modes-alist)
    (color-identifiers-mode 1)))

(provide 'color-identifiers-mode)

;;; color-identifiers-mode.el ends here<|MERGE_RESOLUTION|>--- conflicted
+++ resolved
@@ -159,7 +159,6 @@
               "\\_<\\([a-zA-Z_$]\\(?:\\s_\\|\\sw\\)*\\)"
               (nil font-lock-variable-name-face js2-function-param))))
 
-<<<<<<< HEAD
 (add-to-list
  'color-identifiers:modes-alist
  `(js3-mode . ("[^.][[:space:]]*"
@@ -173,7 +172,6 @@
  'color-identifiers:modes-alist
  `(coffee-mode . ("[^.][[:space:]]*" "\\_<\\([a-zA-Z_$@]\\(?:\\s_\\|\\sw\\)*\\)" (nil font-lock-variable-name-face))))
 
-=======
 ;; Sgml mode and the like
 (dolist (maj-mode '(sgml-mode html-mode jinja2-mode))
 (add-to-list
@@ -181,7 +179,7 @@
  `(,maj-mode . ("</?!?"
               "\\_</?!?\\([a-zA-Z_$]\\(?:\\s_\\|\\sw\\)*\\)"
               (nil font-lock-function-name-face)))))
->>>>>>> c1e24089
+
 ;; Ruby
 (add-to-list
  'color-identifiers:modes-alist
